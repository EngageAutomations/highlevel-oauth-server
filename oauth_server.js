--- conflicted
+++ resolved
@@ -534,7 +534,6 @@
 // Read feature flags for OAuth behavior (safe defaults)
 const OAUTH_CALLBACK_V2 = process.env.OAUTH_CALLBACK_V2 === '1';
 const OAUTH_CALLBACK_LOG = process.env.OAUTH_CALLBACK_LOG === '1';
-<<<<<<< HEAD
 
 // OAuth callback
 app.get('/oauth/callback', strictLimiter, async (req, res) => {
@@ -556,32 +555,7 @@
       }
     });
   }
-=======
-// Temporary debug: log callback request details
-app.get('/oauth/callback', (req, res, next) => {
-  if (OAUTH_CALLBACK_LOG) {
-    const safeQuery = { ...req.query };
-    if (typeof safeQuery.code === 'string' && safeQuery.code.length) {
-      safeQuery.code = '[redacted]';
-    }
-    logger.info('CALLBACK DEBUG', {
-      originalUrl: req.originalUrl,
-      method: req.method,
-      query: safeQuery,
-      headers: {
-        host: req.headers.host,
-        'user-agent': req.headers['user-agent'],
-        'cf-connecting-ip': req.headers['cf-connecting-ip'],
-        'x-forwarded-for': req.headers['x-forwarded-for']
-      }
-    });
-  }
-  return next();
-});
-
-// OAuth callback
-app.get('/oauth/callback', strictLimiter, async (req, res) => {
->>>>>>> e17cd719
+
   // Feature-flagged behavior: V1 (legacy) vs V2 (robust)
   if (!OAUTH_CALLBACK_V2) {
     try {
